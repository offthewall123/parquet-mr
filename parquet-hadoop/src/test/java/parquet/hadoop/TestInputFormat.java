--- conflicted
+++ resolved
@@ -21,11 +21,8 @@
 import org.junit.Before;
 import org.junit.Test;
 import parquet.column.Encoding;
-<<<<<<< HEAD
 import parquet.column.statistics.BinaryStatistics;
 import parquet.hadoop.api.ReadSupport;
-=======
->>>>>>> 76d05fa7
 import parquet.hadoop.metadata.BlockMetaData;
 import parquet.hadoop.metadata.ColumnChunkMetaData;
 import parquet.hadoop.metadata.ColumnPath;
@@ -288,19 +285,13 @@
 
   private BlockMetaData newBlock(long start, long compressedBlockSize) {
     BlockMetaData blockMetaData = new BlockMetaData();
-<<<<<<< HEAD
+    long uncompressedSize = compressedBlockSize * 2;//assuming the compression ratio is 2
     ColumnChunkMetaData column = ColumnChunkMetaData.get(ColumnPath.get("foo"),
                                                          PrimitiveTypeName.BINARY,
                                                          CompressionCodecName.GZIP,
                                                          new HashSet<Encoding>(Arrays.asList(Encoding.PLAIN)),
                                                          new BinaryStatistics(),
-                                                         start, 0l, 0l, 2l, 0l);
-=======
-    long uncompressedSize = compressedBlockSize * 2;//assuming the compression ratio is 2
-    ColumnChunkMetaData column = ColumnChunkMetaData.get(
-            ColumnPath.get("foo"), PrimitiveTypeName.BINARY, CompressionCodecName.GZIP, new HashSet<Encoding>(Arrays.asList(Encoding.PLAIN)),
-            start, 0l, 0l, compressedBlockSize, uncompressedSize);
->>>>>>> 76d05fa7
+                                                         start, 0l, 0l, compressedBlockSize, uncompressedSize);
     blockMetaData.addColumn(column);
     blockMetaData.setTotalByteSize(uncompressedSize);
     return blockMetaData;
