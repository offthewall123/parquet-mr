--- conflicted
+++ resolved
@@ -1,4 +1,4 @@
-/*
+/* 
  * Licensed to the Apache Software Foundation (ASF) under one
  * or more contributor license agreements.  See the NOTICE file
  * distributed with this work for additional information
@@ -6,9 +6,9 @@
  * to you under the Apache License, Version 2.0 (the
  * "License"); you may not use this file except in compliance
  * with the License.  You may obtain a copy of the License at
- *
+ * 
  *   http://www.apache.org/licenses/LICENSE-2.0
- *
+ * 
  * Unless required by applicable law or agreed to in writing,
  * software distributed under the License is distributed on an
  * "AS IS" BASIS, WITHOUT WARRANTIES OR CONDITIONS OF ANY
@@ -100,11 +100,7 @@
   private ParquetProperties(WriterVersion writerVersion, int pageSize, int dictPageSize, boolean enableDict, int minRowCountForPageSizeCheck,
                             int maxRowCountForPageSizeCheck, boolean estimateNextSizeCheck, ByteBufferAllocator allocator,
                             ValuesWriterFactory writerFactory, int columnIndexMinMaxTruncateLength, int pageRowCountLimit,
-<<<<<<< HEAD
-                            Map<String, Long> bloomFilterExpectedDistinctNumber) {
-=======
-                            boolean pageWriteChecksumEnabled) {
->>>>>>> be004864
+                            boolean pageWriteChecksumEnabled, Map<String, Long> bloomFilterExpectedDistinctNumber) {
     this.pageSizeThreshold = pageSize;
     this.initialSlabSize = CapacityByteArrayOutputStream
       .initialSlabSizeHeuristic(MIN_SLAB_SIZE, pageSizeThreshold, 10);
@@ -217,13 +213,12 @@
     return pageRowCountLimit;
   }
 
-<<<<<<< HEAD
+  public boolean getPageWriteChecksumEnabled() {
+    return pageWriteChecksumEnabled;
+  }
+
   public Map<String, Long> getBloomFilterColumnExpectedNDVs() {
     return bloomFilterExpectedDistinctNumbers;
-=======
-  public boolean getPageWriteChecksumEnabled() {
-    return pageWriteChecksumEnabled;
->>>>>>> be004864
   }
 
   public static Builder builder() {
@@ -263,11 +258,8 @@
       this.valuesWriterFactory = toCopy.valuesWriterFactory;
       this.allocator = toCopy.allocator;
       this.pageRowCountLimit = toCopy.pageRowCountLimit;
-<<<<<<< HEAD
+      this.pageWriteChecksumEnabled = toCopy.pageWriteChecksumEnabled;
       this.bloomFilterColumnExpectedNDVs = toCopy.bloomFilterExpectedDistinctNumbers;
-=======
-      this.pageWriteChecksumEnabled = toCopy.pageWriteChecksumEnabled;
->>>>>>> be004864
     }
 
     /**
@@ -382,13 +374,8 @@
       ParquetProperties properties =
         new ParquetProperties(writerVersion, pageSize, dictPageSize,
           enableDict, minRowCountForPageSizeCheck, maxRowCountForPageSizeCheck,
-<<<<<<< HEAD
-          estimateNextSizeCheck, allocator, valuesWriterFactory, columnIndexTruncateLength, pageRowCountLimit,
-          bloomFilterColumnExpectedNDVs);
-=======
           estimateNextSizeCheck, allocator, valuesWriterFactory, columnIndexTruncateLength,
-          pageRowCountLimit, pageWriteChecksumEnabled);
->>>>>>> be004864
+          pageRowCountLimit, pageWriteChecksumEnabled, bloomFilterColumnExpectedNDVs);
       // we pass a constructed but uninitialized factory to ParquetProperties above as currently
       // creation of ValuesWriters is invoked from within ParquetProperties. In the future
       // we'd like to decouple that and won't need to pass an object to properties and then pass the
